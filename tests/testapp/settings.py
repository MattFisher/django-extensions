# -*- coding: utf-8 -*-
import os

SECRET_KEY = 'dummy'

INSTALLED_APPS = [
    'django.contrib.auth',
    'django.contrib.contenttypes',
    'django.contrib.admin',
    'django.contrib.sessions',
    'django.contrib.staticfiles',
    'tests.collisions',
    'tests.testapp',
    'tests.testapp_with_no_models_file',
    'django_extensions',
]

MIDDLEWARE_CLASSES = (
    'django.contrib.sessions.middleware.SessionMiddleware',
    'django.contrib.auth.middleware.AuthenticationMiddleware',
    'django.contrib.messages.middleware.MessageMiddleware',
)

DATABASES = {
    'default': {
        'ENGINE': 'django.db.backends.sqlite3',
        'NAME': ':memory:',
    }
}

MEDIA_ROOT = '/tmp/django_extensions_test_media/'

MEDIA_PATH = '/media/'

ROOT_URLCONF = 'tests.testapp.urls'

DEBUG = True

TEMPLATE_DEBUG = True

TEMPLATES = [
    {
        'BACKEND': 'django.template.backends.django.DjangoTemplates',
        'DIRS': [],
        'APP_DIRS': True,
        'OPTIONS': {
            'debug': TEMPLATE_DEBUG,
            'context_processors': [
                'django.template.context_processors.debug',
                'django.template.context_processors.request',
                'django.contrib.auth.context_processors.auth',
                'django.contrib.messages.context_processors.messages',
            ],
        },
    },
]

BASE_DIR = os.path.dirname(os.path.dirname(os.path.dirname(os.path.abspath(__file__))))
<<<<<<< HEAD
SHELL_PLUS_SUBCLASSES_IMPORT_MODULES_BLACKLIST = [
    'django_extensions.db.fields.encrypted',
    'django_extensions.mongodb.fields',
    'django_extensions.mongodb.models',
    'tests.test_encrypted_fields',
    'tests.testapp.scripts.invalid_import_script',
    'setup',
]
=======
STATIC_URL = "/static/"
>>>>>>> 1bef8f06
<|MERGE_RESOLUTION|>--- conflicted
+++ resolved
@@ -56,7 +56,8 @@
 ]
 
 BASE_DIR = os.path.dirname(os.path.dirname(os.path.dirname(os.path.abspath(__file__))))
-<<<<<<< HEAD
+STATIC_URL = "/static/"
+
 SHELL_PLUS_SUBCLASSES_IMPORT_MODULES_BLACKLIST = [
     'django_extensions.db.fields.encrypted',
     'django_extensions.mongodb.fields',
@@ -64,7 +65,4 @@
     'tests.test_encrypted_fields',
     'tests.testapp.scripts.invalid_import_script',
     'setup',
-]
-=======
-STATIC_URL = "/static/"
->>>>>>> 1bef8f06
+]